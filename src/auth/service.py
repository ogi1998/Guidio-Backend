import base64
import re
from datetime import datetime, timedelta
from typing import Match

from fastapi import Request, HTTPException
from jose import jwt, ExpiredSignatureError, JWTError
from passlib.context import CryptContext
from sqlalchemy.orm import Session
from starlette import status

from auth import schemas
from auth.dependencies import get_decoded_token
from auth.exceptions import invalid_credentials_exception, token_exception, user_inactive_exception
from core.constants import ACTIVATE_ACCOUNT_SUBJECT
from core.dependencies import get_db
from core.models import User, UserDetail
from core.settings import AUTH_TOKEN
from src.config import SECRET_KEY, ALGORITHM, TOKEN_EXP_MINUTES
from utils.mail.send_mail import send_mail


class AuthenticationService:

    def __init__(self):
        self.__db: Session = get_db()
        self.__bcrypt_context = CryptContext(schemes=["bcrypt"], deprecated="auto")

    # TODO: Move this function to users
    async def save_user(self,
                        data: schemas.RegistrationSchemaUser) -> User:
        new_user = User()
        new_user.email = data.email
        new_user.first_name = data.first_name
        new_user.last_name = data.last_name
        hashed_password = await self.get_password_hash(data.password)
        new_user.password = hashed_password
        self.__db.add(new_user)
        self.__db.commit()
        self.__db.refresh(new_user)
        return new_user

    # TODO: Move this function to users
    async def save_user_details(self, user_id: int) -> UserDetail:
        # TODO: refactor this function to use schema as data
        user_detail = UserDetail(user_id=user_id)
        self.__db.add(user_detail)
        self.__db.commit()
        return user_detail

    # TODO: Move this function to users
    async def get_user_by_email(self, email: str) -> User | None:
        return self.__db.query(User).filter(User.email == email).first()

    # TODO: Move this function to users
    async def send_activation_email_to_user(self, request: Request, user: User):
        token = await self.create_auth_token(user.user_id)
        base_url = str(request.base_url)
        verification_url: str = f"{base_url}auth/verify_email?token={token}"
        expiration_time: datetime = datetime.utcnow() + timedelta(minutes=int(TOKEN_EXP_MINUTES))
        try:
            await send_mail(subject=ACTIVATE_ACCOUNT_SUBJECT,
                            recipients=[user.email],
                            body={"first_name": user.first_name, "url": verification_url,
                                  "expire_at": expiration_time.strftime("%Y-%m-%d %H:%M:%S")},
                            template_name="activation_email.html")
        except Exception as e:
            raise e

    async def get_password_hash(self, password: str) -> str:
        """Return password hash from plain password

        Args:
            password (str): plain password

        Returns:
            string value as password hash
        """
        return self.__bcrypt_context.hash(password)

    async def verify_password(self, plain_password: str, hashed_password: str) -> bool:
        return self.__bcrypt_context.verify(plain_password, hashed_password)

    @staticmethod
    async def find_detail_in_error(substring: str, message: str) -> Match[str] | None:
        """Handle search for substring in error message. Used in exception handling.

        Args:
            substring (str): specific text to search for, e.g. "email"
            message (str): message provided to search a substring in

        Returns:
            Match[str]: Match if string is found
            None: if string isn't found
        """
        return re.search(str(substring), str(message))

    @staticmethod
    async def create_auth_token(user_id: int) -> str:
        """Create authentication jwt token for a specific user

        Args:
            user_id (int): user id for which jwt token will be created

        Returns:
            jwt token for a specific user
        """
        token_creation_time = datetime.utcnow()
        user_id_base64 = base64.b64encode(str(user_id).encode('utf-8')).decode('utf-8')
        encode = {"sub": user_id_base64, "iat": token_creation_time}
        expire = token_creation_time + timedelta(minutes=float(TOKEN_EXP_MINUTES))
        encode.update({"exp": expire})
        return jwt.encode(encode, SECRET_KEY, algorithm=ALGORITHM)

    # TODO: Move this function to users
    async def get_current_user(self, token: str):
        try:
            payload = await get_decoded_token(token)
        except ValueError as e:
            raise e

        user_id_base64 = payload.get("sub")
        user_id = int(base64.b64decode(user_id_base64).decode('utf-8'))
        if user_id is None:
            raise await invalid_credentials_exception()
        user: User = await self.get_user_by_id(user_id)
        if user is None:
            raise await invalid_credentials_exception()
        return user
<<<<<<< HEAD

    # TODO: Move this function to users
    async def get_current_active_user(self, request: Request, db=DBDependency):
        current_user = await self.get_current_user(request.cookies.get(AUTH_TOKEN), db)
        if not current_user.is_active:
            raise await user_inactive_exception()
        return current_user

    # TODO: Move this function to users
    async def activate_user(self, user: User) -> None:
        user.is_active = True
        self.__db.commit()
        return


    async def get_user_by_id(self, user_id: int):
        return self.__db.query(User).get(user_id)
=======
    except ExpiredSignatureError:
        raise HTTPException(status_code=status.HTTP_400_BAD_REQUEST, detail="Token expired")
    except JWTError:
        raise await token_exception()


async def get_current_active_user(request: Request, db=DBDependency):
    current_user = await get_current_user(request.cookies.get(AUTH_TOKEN), db)
    if not current_user.is_active:
        raise await user_inactive_exception()
    return current_user


# Database interactive functions
async def authenticate_user(email: str, password: str, db: Session) -> User | bool:
    """Search for user in database and return user object. If user doesn't exist return False

    Args:
        email (str): user's provided email
        password (str): plain password
        db (Session): database Session

    Returns:
        object: User's object if user exist
        bool: False if user doesn't exist in database
    """
    user = db.query(User).filter(User.email == email).first()
    if not user:
        return False
    if not await verify_password(password, user.password):
        return False
    return user


async def get_user_by_email(db: Session, email: str) -> User | None:
    """Check if user exist based on provided email

    Args:
        db (Session): database session
        email (str): provided email
    Returns:
        bool: True if user object exist in the database or None
    """
    return db.query(User).filter(User.email == email).first()


async def send_activation_email_to_user(request: Request, user: User):
    token = await create_auth_token(user.user_id)
    base_url = str(request.base_url)
    verification_url: str = f"{base_url}auth/verify_email?token={token}"
    expiration_time: datetime = datetime.utcnow() + timedelta(minutes=int(TOKEN_EXP_MINUTES))
    await user.send_activation_email(verification_url, expiration_time)


async def create_user(request: Request, db: Session,
                      data: schemas.RegistrationSchemaUser) -> User.user_id | None:
    """ If user doesn't already exist, create user in database, send verification email and
    return created object id.
    Also create UserDetail.
    If user already exist, return None.

    Args:
        request (Request): request object to construct verification url
        db (Session): database Session
        data (schema): fields provided based on schema
            email (str): provided email for the registration
            first_name (str): user's first name
            last_name (str): user's last name
            password (str): plain password that will be stored as hash

    Returns:
        object id | None: User object id or None
    """
    user: User | None = await get_user_by_email(db, data.email)
    if user is not None:
        return None
    db_user = User()
    db_user.email = data.email
    db_user.first_name = data.first_name
    db_user.last_name = data.last_name
    hashed_password = await get_password_hash(data.password)
    db_user.password = hashed_password
    db.add(db_user)
    db.commit()
    # create user details
    user_detail = UserDetail(user_id=db_user.user_id)
    db.add(user_detail)
    db.commit()
    db.refresh(db_user)
    await send_activation_email_to_user(request, db_user)
    return db_user.user_id


async def activate_user(user: User, db: Session) -> None:
    user.is_active = True
    db.commit()
    return
>>>>>>> 63698d98
<|MERGE_RESOLUTION|>--- conflicted
+++ resolved
@@ -1,22 +1,17 @@
-import base64
-import re
-from datetime import datetime, timedelta
-from typing import Match
+import datetime
 
-from fastapi import Request, HTTPException
-from jose import jwt, ExpiredSignatureError, JWTError
-from passlib.context import CryptContext
+from fastapi import Request
 from sqlalchemy.orm import Session
-from starlette import status
 
 from auth import schemas
 from auth.dependencies import get_decoded_token
-from auth.exceptions import invalid_credentials_exception, token_exception, user_inactive_exception
+from auth.exceptions import UnauthorizedException, UserDoesNotExist
 from core.constants import ACTIVATE_ACCOUNT_SUBJECT
 from core.dependencies import get_db
 from core.models import User, UserDetail
 from core.settings import AUTH_TOKEN
-from src.config import SECRET_KEY, ALGORITHM, TOKEN_EXP_MINUTES
+from src.config import TOKEN_EXP_MINUTES
+from utils.auth import get_decoded_sub_from_base64, create_auth_token, get_password_hash
 from utils.mail.send_mail import send_mail
 
 
@@ -24,23 +19,20 @@
 
     def __init__(self):
         self.__db: Session = get_db()
-        self.__bcrypt_context = CryptContext(schemes=["bcrypt"], deprecated="auto")
 
-    # TODO: Move this function to users
     async def save_user(self,
                         data: schemas.RegistrationSchemaUser) -> User:
         new_user = User()
         new_user.email = data.email
         new_user.first_name = data.first_name
         new_user.last_name = data.last_name
-        hashed_password = await self.get_password_hash(data.password)
+        hashed_password = await get_password_hash(data.password)
         new_user.password = hashed_password
         self.__db.add(new_user)
         self.__db.commit()
         self.__db.refresh(new_user)
         return new_user
 
-    # TODO: Move this function to users
     async def save_user_details(self, user_id: int) -> UserDetail:
         # TODO: refactor this function to use schema as data
         user_detail = UserDetail(user_id=user_id)
@@ -48,199 +40,43 @@
         self.__db.commit()
         return user_detail
 
-    # TODO: Move this function to users
     async def get_user_by_email(self, email: str) -> User | None:
         return self.__db.query(User).filter(User.email == email).first()
 
-    # TODO: Move this function to users
-    async def send_activation_email_to_user(self, request: Request, user: User):
-        token = await self.create_auth_token(user.user_id)
+    @staticmethod
+    async def send_activation_email_to_user(request: Request, user: User):
+        token = await create_auth_token(user.user_id)
         base_url = str(request.base_url)
         verification_url: str = f"{base_url}auth/verify_email?token={token}"
-        expiration_time: datetime = datetime.utcnow() + timedelta(minutes=int(TOKEN_EXP_MINUTES))
-        try:
-            await send_mail(subject=ACTIVATE_ACCOUNT_SUBJECT,
-                            recipients=[user.email],
-                            body={"first_name": user.first_name, "url": verification_url,
-                                  "expire_at": expiration_time.strftime("%Y-%m-%d %H:%M:%S")},
-                            template_name="activation_email.html")
-        except Exception as e:
-            raise e
+        expiration_time: datetime = datetime.datetime.now(datetime.UTC) + datetime.timedelta(
+            minutes=int(TOKEN_EXP_MINUTES))
+        await send_mail(subject=ACTIVATE_ACCOUNT_SUBJECT,
+                        recipients=[user.email],
+                        body={"first_name": user.first_name, "url": verification_url,
+                              "expire_at": expiration_time.strftime("%Y-%m-%d %H:%M:%S")},
+                        template_name="activation_email.html")
 
-    async def get_password_hash(self, password: str) -> str:
-        """Return password hash from plain password
+    async def get_user_from_token(self, token: str) -> User:
+        payload = await get_decoded_token(token)
+        user_id_base64 = payload.get("sub")
+        user_id = await get_decoded_sub_from_base64(user_id_base64)
+        if user_id is None:
+            raise UnauthorizedException()
+        user = await self.get_user_by_id(user_id)
+        if user is None:
+            raise UserDoesNotExist()
+        return user
 
-        Args:
-            password (str): plain password
-
-        Returns:
-            string value as password hash
-        """
-        return self.__bcrypt_context.hash(password)
-
-    async def verify_password(self, plain_password: str, hashed_password: str) -> bool:
-        return self.__bcrypt_context.verify(plain_password, hashed_password)
-
-    @staticmethod
-    async def find_detail_in_error(substring: str, message: str) -> Match[str] | None:
-        """Handle search for substring in error message. Used in exception handling.
-
-        Args:
-            substring (str): specific text to search for, e.g. "email"
-            message (str): message provided to search a substring in
-
-        Returns:
-            Match[str]: Match if string is found
-            None: if string isn't found
-        """
-        return re.search(str(substring), str(message))
-
-    @staticmethod
-    async def create_auth_token(user_id: int) -> str:
-        """Create authentication jwt token for a specific user
-
-        Args:
-            user_id (int): user id for which jwt token will be created
-
-        Returns:
-            jwt token for a specific user
-        """
-        token_creation_time = datetime.utcnow()
-        user_id_base64 = base64.b64encode(str(user_id).encode('utf-8')).decode('utf-8')
-        encode = {"sub": user_id_base64, "iat": token_creation_time}
-        expire = token_creation_time + timedelta(minutes=float(TOKEN_EXP_MINUTES))
-        encode.update({"exp": expire})
-        return jwt.encode(encode, SECRET_KEY, algorithm=ALGORITHM)
-
-    # TODO: Move this function to users
-    async def get_current_user(self, token: str):
-        try:
-            payload = await get_decoded_token(token)
-        except ValueError as e:
-            raise e
-
-        user_id_base64 = payload.get("sub")
-        user_id = int(base64.b64decode(user_id_base64).decode('utf-8'))
-        if user_id is None:
-            raise await invalid_credentials_exception()
-        user: User = await self.get_user_by_id(user_id)
-        if user is None:
-            raise await invalid_credentials_exception()
-        return user
-<<<<<<< HEAD
-
-    # TODO: Move this function to users
-    async def get_current_active_user(self, request: Request, db=DBDependency):
-        current_user = await self.get_current_user(request.cookies.get(AUTH_TOKEN), db)
+    async def is_profile_active(self, request: Request):
+        current_user = await self.get_user_from_token(request.cookies.get(AUTH_TOKEN))
         if not current_user.is_active:
-            raise await user_inactive_exception()
+            raise UnauthorizedException()
         return current_user
 
-    # TODO: Move this function to users
     async def activate_user(self, user: User) -> None:
         user.is_active = True
         self.__db.commit()
         return
 
-
-    async def get_user_by_id(self, user_id: int):
-        return self.__db.query(User).get(user_id)
-=======
-    except ExpiredSignatureError:
-        raise HTTPException(status_code=status.HTTP_400_BAD_REQUEST, detail="Token expired")
-    except JWTError:
-        raise await token_exception()
-
-
-async def get_current_active_user(request: Request, db=DBDependency):
-    current_user = await get_current_user(request.cookies.get(AUTH_TOKEN), db)
-    if not current_user.is_active:
-        raise await user_inactive_exception()
-    return current_user
-
-
-# Database interactive functions
-async def authenticate_user(email: str, password: str, db: Session) -> User | bool:
-    """Search for user in database and return user object. If user doesn't exist return False
-
-    Args:
-        email (str): user's provided email
-        password (str): plain password
-        db (Session): database Session
-
-    Returns:
-        object: User's object if user exist
-        bool: False if user doesn't exist in database
-    """
-    user = db.query(User).filter(User.email == email).first()
-    if not user:
-        return False
-    if not await verify_password(password, user.password):
-        return False
-    return user
-
-
-async def get_user_by_email(db: Session, email: str) -> User | None:
-    """Check if user exist based on provided email
-
-    Args:
-        db (Session): database session
-        email (str): provided email
-    Returns:
-        bool: True if user object exist in the database or None
-    """
-    return db.query(User).filter(User.email == email).first()
-
-
-async def send_activation_email_to_user(request: Request, user: User):
-    token = await create_auth_token(user.user_id)
-    base_url = str(request.base_url)
-    verification_url: str = f"{base_url}auth/verify_email?token={token}"
-    expiration_time: datetime = datetime.utcnow() + timedelta(minutes=int(TOKEN_EXP_MINUTES))
-    await user.send_activation_email(verification_url, expiration_time)
-
-
-async def create_user(request: Request, db: Session,
-                      data: schemas.RegistrationSchemaUser) -> User.user_id | None:
-    """ If user doesn't already exist, create user in database, send verification email and
-    return created object id.
-    Also create UserDetail.
-    If user already exist, return None.
-
-    Args:
-        request (Request): request object to construct verification url
-        db (Session): database Session
-        data (schema): fields provided based on schema
-            email (str): provided email for the registration
-            first_name (str): user's first name
-            last_name (str): user's last name
-            password (str): plain password that will be stored as hash
-
-    Returns:
-        object id | None: User object id or None
-    """
-    user: User | None = await get_user_by_email(db, data.email)
-    if user is not None:
-        return None
-    db_user = User()
-    db_user.email = data.email
-    db_user.first_name = data.first_name
-    db_user.last_name = data.last_name
-    hashed_password = await get_password_hash(data.password)
-    db_user.password = hashed_password
-    db.add(db_user)
-    db.commit()
-    # create user details
-    user_detail = UserDetail(user_id=db_user.user_id)
-    db.add(user_detail)
-    db.commit()
-    db.refresh(db_user)
-    await send_activation_email_to_user(request, db_user)
-    return db_user.user_id
-
-
-async def activate_user(user: User, db: Session) -> None:
-    user.is_active = True
-    db.commit()
-    return
->>>>>>> 63698d98
+    async def get_user_by_id(self, user_id: int) -> User | None:
+        return self.__db.query(User).get(user_id)